--- conflicted
+++ resolved
@@ -1108,13 +1108,13 @@
     </message>
     <message>
         <location filename="../qsamplerOptionsForm.cpp" line="257"/>
-        <source>The max. amount of voices the sampler shall process simultaniously.</source>
-        <translation>La quantité max. des voix que l&apos;échantillonneur devra traiter simultanément.</translation>
+        <source>The max. amount of voices the sampler shall process simultaneously.</source>
+        <translation type="unfinished"></translation>
     </message>
     <message>
         <location filename="../qsamplerOptionsForm.cpp" line="270"/>
-        <source>The max. amount of disk streams the sampler shall process simultaniously.</source>
-        <translation>La quantité max. des flux de disque que l&apos;échantillonneur devra traiter simultanément.</translation>
+        <source>The max. amount of disk streams the sampler shall process simultaneously.</source>
+        <translation type="unfinished"></translation>
     </message>
     <message>
         <location filename="../qsamplerOptionsForm.cpp" line="277"/>
@@ -2191,11 +2191,7 @@
     <message>
         <location filename="../qsamplerMainForm.ui" line="445"/>
         <source>Toolbar</source>
-<<<<<<< HEAD
-        <translation type="unfinished"></translation>
-=======
         <translation>Barre d&apos;outils</translation>
->>>>>>> 52936a35
     </message>
     <message>
         <location filename="../qsamplerMainForm.ui" line="448"/>
